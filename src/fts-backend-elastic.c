/* Copyright (c) 2006-2014 Dovecot authors, see the included COPYING file */
/* Copyright (c) 2014 Joshua Atkins <josh@ascendantcom.com> */
/* Copyright (c) 2019-2020 Filip Hanes <filip.hanes@gmail.com> */

#include <ctype.h>
#include <syslog.h>
#include <unistd.h>
#include <inttypes.h>
#include <limits.h>

#include "lib.h"
#include "array.h"
#include "str.h"
#include "hash.h"
#include "strescape.h"
#include "seq-range-array.h"
#include "unichar.h"
#include "mail-storage-private.h"
#include "mailbox-list-private.h"
#include "mail-search.h"
#include "fts-api.h"
#include "fts-elastic-plugin.h"
#include "elastic-connection.h"

/* values that must be replaced in field names */
static const char *elastic_field_replace_chars = ".#*\"";
static const char *escape_hex_chars = "0123456789abcdefABCDEF";

struct elastic_fts_backend {
    struct fts_backend backend;
    struct elastic_connection *conn;
};

struct elastic_fts_field {
	char *key;
	string_t *value;
};

struct elastic_fts_backend_update_context {
    struct fts_backend_update_context ctx;

    struct mailbox *prev_box;
    char box_guid[MAILBOX_GUID_HEX_LENGTH + 1];
    const char *username;
    
    uint32_t uid;

    /* used to build multi-part messages. */
    string_t *current_key;
    buffer_t *current_value;

	ARRAY(struct elastic_fts_field) fields;

    /* build a json string for bulk indexing */
    string_t *json_request;

    unsigned int body_open:1;
    unsigned int documents_added:1;
    unsigned int expunges:1;
};

static const char *elastic_field_prepare(const char *field)
{
    f_debug("start");
    int i;

    for (i = 0; elastic_field_replace_chars[i] != '\0'; i++) {
        field = t_str_replace(field, elastic_field_replace_chars[i], '_');
    }

    return t_str_lcase(field);
}

/* copied and edited from https://github.com/json-c/json-c/blob/1934eddf2968a103e943b2938558c1a07054e26f/json_object.c#L106 */
static void str_append_json_escaped(string_t *dest, const char *data, size_t len)
{
    f_debug("start");
    // i_debug("escaping \"%s\" with size %zu", data, len);
    size_t pos = 0, start = 0;
    unsigned char c;

	while (len--) {
		c = data[pos];
		switch(c) {
		case '\n':
		case '\r':
		case '\t':
		case '"':
		case '\f':
		case '\\':
		case '\b':
			if(start < pos)
				buffer_append(dest, data + start, pos - start);

			if(c == '\n') str_append(dest, "\\n");
			else if(c == '\r') str_append(dest, "\\r");
			else if(c == '\t') str_append(dest, "\\t");
			else if(c == '"') str_append(dest, "\\\"");
			else if(c == '\f') str_append(dest, "\\f");
			else if(c == '\\') str_append(dest, "\\\\");
			else if(c == '\b') str_append(dest, "\\b");

			start = ++pos;
			break;
		default:
			if(c < ' ') {
				if(start < pos)
					buffer_append(dest, data + start, pos - start);

				str_printfa(dest, "\\u00%c%c",
                            escape_hex_chars[c >> 4],
                            escape_hex_chars[c & 0xf]);

				start = ++pos;
			} else {
				pos++;
            }
		}
	}
	if (start < pos)
		buffer_append(dest, data + start, pos - start);
    f_debug("end");
}

static struct fts_backend *fts_backend_elastic_alloc(void)
{
    f_debug("start");
    struct elastic_fts_backend *backend;

    backend = i_new(struct elastic_fts_backend, 1);
    backend->backend = fts_backend_elastic;

    return &backend->backend;
    f_debug("end");
}

static int
fts_backend_elastic_init(struct fts_backend *_backend, const char **error_r)
{
    f_debug("start");
    struct elastic_fts_backend *backend = (struct elastic_fts_backend *)_backend;
    struct fts_elastic_user *fuser = NULL;

    /* ensure our backend is provided */
    if (_backend == NULL) {
        *error_r = "fts_elastic: error during backend initialisation";
        return -1;
    }

    if ((fuser = FTS_ELASTIC_USER_CONTEXT(_backend->ns->user)) == NULL) {
        *error_r = "Invalid fts_elastic setting";
        return -1;
    }

    f_debug("end");
    return elastic_connection_init(&fuser->set, _backend->ns, &backend->conn, error_r);
}

static void
fts_backend_elastic_deinit(struct fts_backend *_backend)
{
    f_debug("start");
    i_free(_backend);
    f_debug("end");
}

static void
fts_backend_elastic_bulk_end(struct elastic_fts_backend_update_context *_ctx)
{
    f_debug("start");
    struct elastic_fts_backend_update_context *ctx =
        (struct elastic_fts_backend_update_context *)_ctx;
	const struct elastic_fts_field *field;

    /* ensure we have a context */
    if (_ctx == NULL) {
        return;
    }

    array_foreach(&ctx->fields, field) {
        if (str_len(field->value) > 0) {
            str_append(ctx->json_request, ",\"");
            str_append(ctx->json_request, field->key);
            str_append(ctx->json_request, "\":\"");
            str_append_json_escaped(ctx->json_request,
                    str_c(field->value), str_len(field->value));
            str_append(ctx->json_request, "\"");
            /* keys are reused in following bulk items */
            buffer_set_used_size(field->value, 0);
        }
    }

    /* close up this line in the bulk request */
    str_append(ctx->json_request, "}\n");

    /* clean-up for the next message */
    buffer_set_used_size(ctx->current_key, 0);
    buffer_set_used_size(ctx->current_value, 0);
    ctx->body_open = FALSE;
    f_debug("end");
}

static int
fts_backend_elastic_get_last_uid(struct fts_backend *_backend,
                                 struct mailbox *box,
                                 uint32_t *last_uid_r)
{
    f_debug("start");
    static const char JSON_LAST_UID[] =
        "{"
            "\"sort\":{"
                "\"uid\":\"desc\""
            "},"
            "\"query\":{"
                "\"bool\":{"
                    "\"filter\":["
                        "{\"term\":{\"user\":\"%s\"}},"
                        "{\"term\":{\"box\":\"%s\"}}"
                    "]"
                "}"
            "},"
            "\"_source\":false,"
            "\"size\":1"
        "}\n";

    struct elastic_fts_backend *backend = (struct elastic_fts_backend *)_backend;
    struct fts_index_header hdr;
    const char *box_guid = NULL;
    pool_t pool;
    string_t *query;
    struct fts_result *result;
    int ret;

    /* ensure our backend has been initialised */
    if (_backend == NULL || box == NULL || last_uid_r == NULL) {
        i_error("fts_elastic: critical error in get_last_uid");
        return -1;
    }

    /**
     * assume the dovecot index will always match ours for uids. this saves
     * on repeated calls to ES, particularly noticable when fts_autoindex=true.
     *
     * this has a couple of side effects:
     *  1. if the ES index has been blown away, this will return a valid
     *     last_uid that matches Dovecot and it won't realise we need updating
     *  2. if data has been indexed by Dovecot but missed by ES (outage, etc)
     *     then it won't ever make it to the ES index either.
     *
     * TODO: find a better way to implement this
     **/
    if (fts_index_get_header(box, &hdr)) {
        *last_uid_r = hdr.last_indexed_uid;
        return 0;
    } 

    if (fts_mailbox_get_guid(box, &box_guid) < 0) {
        i_error("fts_elastic: get_last_uid: failed to get mbox guid");
        return -1;
    }


    pool = pool_alloconly_create("elastic search", 1024);
    query = str_new(pool, 256);
    str_printfa(query, JSON_LAST_UID,
        _backend->ns->owner != NULL ? _backend->ns->owner->username : "-",
        box_guid);

    result = p_new(pool, struct fts_result, 1);
    result->box = box;
    p_array_init(&result->definite_uids, pool, 2);
    p_array_init(&result->maybe_uids, pool, 2);
    p_array_init(&result->scores, pool, 2);

    ret = elastic_connection_search(backend->conn, pool, query, result);
    if (seq_range_count(&result->definite_uids) > 0) {
        struct seq_range_iter iter;
        seq_range_array_iter_init(&iter, &result->definite_uids);
        seq_range_array_iter_nth(&iter, 0, last_uid_r);
    } else {
        /* no uid found because they are not indexed yet */
        *last_uid_r = 0;
    }

    pool_unref(&pool);
    str_free(&query);

    if (ret < 0)
        return -1;

    fts_index_set_last_uid(box, *last_uid_r);
    f_debug("end");
    return 0;
}

static struct fts_backend_update_context *
fts_backend_elastic_update_init(struct fts_backend *_backend)
{
    f_debug("start");
    struct elastic_fts_backend_update_context *ctx;

    ctx = i_new(struct elastic_fts_backend_update_context, 1);
    ctx->ctx.backend = _backend;

    /* allocate strings for building messages and multi-part messages
     * with a sensible initial size. */
    ctx->current_key = str_new(default_pool, 64);
    ctx->current_value = str_new(default_pool, 1024 * 64);
    ctx->json_request = str_new(default_pool, 1024 * 64);
    ctx->username = _backend->ns->owner ? _backend->ns->owner->username : "-";
	i_array_init(&ctx->fields, 16);

    f_debug("end");
    return &ctx->ctx;
}

static int
fts_backend_elastic_update_deinit(struct fts_backend_update_context *_ctx)
{
    f_debug("start");
    struct elastic_fts_backend_update_context *ctx =
        (struct elastic_fts_backend_update_context *)_ctx;
    struct elastic_fts_backend *backend = NULL;
	struct elastic_fts_field *field;

    /* validate our input parameters */
    if (_ctx == NULL || _ctx->backend == NULL) {
        i_error("fts_elastic: critical error in update_deinit");
        return -1;
    }

    backend = (struct elastic_fts_backend *)_ctx->backend;

    /* clean-up: expunges don't need as much clean-up */
    if (!ctx->expunges) {
        /* this gets called when the last message is finished, so close it up */
        fts_backend_elastic_bulk_end(ctx);

        /* cleanup */
        i_zero(&ctx->box_guid);
        str_free(&ctx->current_key);
        str_free(&ctx->current_value);
        array_foreach_modifiable(&ctx->fields, field) {
            str_free(&field->value);
            i_free(field->key);
        }
    	array_free(&ctx->fields);
    }

    /* perform the actual post */
    if (ctx->documents_added)
        elastic_connection_bulk(backend->conn, ctx->json_request);

    /* global clean-up */
    str_free(&ctx->json_request); 
    i_free(ctx);
    
    f_debug("end");
    return 0;
}

static void
fts_backend_elastic_update_set_mailbox(struct fts_backend_update_context *_ctx,
                                       struct mailbox *box)
{
    f_debug("start");
    struct elastic_fts_backend_update_context *ctx =
        (struct elastic_fts_backend_update_context *)_ctx;
    const char *box_guid = NULL;

    if (_ctx == NULL) {
        i_error("fts_elastic: update_set_mailbox: context was NULL");
        return;
    }

    /* update_set_mailbox has been called but the previous uid is not 0;
     * clean up from our previous mailbox indexing. */
    if (ctx->uid != 0) {
        fts_index_set_last_uid(ctx->prev_box, ctx->uid);
        ctx->uid = 0;
    }

    if (box != NULL) {
        if (fts_mailbox_get_guid(box, &box_guid) < 0) {
            i_debug("fts_elastic: update_set_mailbox: fts_mailbox_get_guid failed");
            _ctx->failed = TRUE;
        }

        /* store the current mailbox we're on in our state struct */
        i_assert(strlen(box_guid) == sizeof(ctx->box_guid) - 1);
        memcpy(ctx->box_guid, box_guid, sizeof(ctx->box_guid) - 1);
    } else {
        /* a box of null appears to indicate that indexing is complete. */
        i_zero(&ctx->box_guid);
    }

    f_debug("end");
    ctx->prev_box = box;
}

static void
elastic_add_update_field(struct elastic_fts_backend_update_context *ctx)
{
    f_debug("start");
	struct elastic_fts_field *field;

	/* there are only a few fields. this lookup is fast enough. */
	array_foreach_modifiable(&ctx->fields, field) {
		if (strcasecmp(field->key, str_c(ctx->current_key)) == 0) {
            /* append on new line if adding to existing value */
            if (str_len(field->value) > 0) {
                str_append(field->value, "\n");
            }
			str_append_str(field->value, ctx->current_value);
            return;
        }
	}

	field = i_new(struct elastic_fts_field, 1);
	field->key = i_strdup(str_c(ctx->current_key));
	field->value = str_new(default_pool, 256);
    str_append_str(field->value, ctx->current_value);
	array_append(&ctx->fields, field, 1);

    f_debug("end");
    return;
}

static void
fts_backend_elastic_bulk_start(struct elastic_fts_backend_update_context *_ctx,
                               const char *action_name)
{
    f_debug("start");
    struct elastic_fts_backend_update_context *ctx =
        (struct elastic_fts_backend_update_context *)_ctx;

    /* add the header that starts the bulk transaction */
    /* _id consists of uid/box_guid/user */
    str_printfa(ctx->json_request, "{\"%s\":{\"_id\":\"%u/%s/%s\"}}\n",
                            action_name, ctx->uid, ctx->box_guid, ctx->username);

    /* track that we've added documents */
    ctx->documents_added = TRUE;

    /* expunges don't need anything more than the action line */
    if (!ctx->expunges) {
        /* add first fields; these are static on every message. */
        str_printfa(ctx->json_request,
                    "{\"uid\":%d,"
                    "\"box\":\"%s\","
                    "\"user\":\"%s\""
                    ,
                    ctx->uid,
                    ctx->box_guid,
		            ctx->username
                    );
    }
    f_debug("end");
}

static void
fts_backend_elastic_uid_changed(struct fts_backend_update_context *_ctx,
                                uint32_t uid)
{
    f_debug("start");
    struct elastic_fts_backend_update_context *ctx =
        (struct elastic_fts_backend_update_context *)_ctx;
    struct elastic_fts_backend *backend =
        (struct elastic_fts_backend *)_ctx->backend;
	struct fts_elastic_user *fuser =
        FTS_ELASTIC_USER_CONTEXT(_ctx->backend->ns->user);

    if (ctx->documents_added) {
        /* this is the end of an old message. nb: the last message to be indexed
         * will not reach here but will instead be caught in update_deinit. */
        fts_backend_elastic_bulk_end(ctx);
    }

    /* chunk up our requests in to reasonable sizes */
    if (str_len(ctx->json_request) > fuser->set.bulk_size) {  
        /* do an early post */
        elastic_connection_bulk(backend->conn, ctx->json_request);

        /* reset our tracking variables */
        buffer_set_used_size(ctx->json_request, 0);
    }
    
    ctx->uid = uid;
    
    fts_backend_elastic_bulk_start(ctx, "index");
    f_debug("end");
}

static bool
fts_backend_elastic_header_want(const char *name)
{
    f_debug("start");
	return
        strcasecmp(name, "Date") == 0 ||
        strcasecmp(name, "From") == 0 ||
        strcasecmp(name, "To") == 0 ||
        strcasecmp(name, "Cc") == 0 ||
        strcasecmp(name, "Bcc") == 0 ||
        strcasecmp(name, "Subject") == 0 ||
        strcasecmp(name, "Sender") == 0 ||
        strcasecmp(name, "Message-ID") == 0;
}

static bool
fts_backend_elastic_update_set_build_key(struct fts_backend_update_context *_ctx,
                                         const struct fts_backend_build_key *key)
{
    f_debug("start");
    struct elastic_fts_backend_update_context *ctx =
        (struct elastic_fts_backend_update_context *)_ctx;

    if (_ctx == NULL || key == NULL) {
        return FALSE;
    }

    /* if the uid doesn't match our expected one, we've moved on to a new message */
    if (key->uid != ctx->uid) {
        fts_backend_elastic_uid_changed(_ctx, key->uid);
    }

    switch (key->type) {
    case FTS_BACKEND_BUILD_KEY_HDR:
    case FTS_BACKEND_BUILD_KEY_MIME_HDR:
        /* Index only wanted headers */
        if (fts_backend_elastic_header_want(key->hdr_name))
            str_append(ctx->current_key, elastic_field_prepare(key->hdr_name));

        break;
    case FTS_BACKEND_BUILD_KEY_BODY_PART:
        if (!ctx->body_open) {
            ctx->body_open = TRUE;
            str_append(ctx->current_key, "body");
        }

        break;
    case FTS_BACKEND_BUILD_KEY_BODY_PART_BINARY:
        i_unreached();
    }

    f_debug("end");
    return TRUE;
}

/* build more message body */
static int
fts_backend_elastic_update_build_more(struct fts_backend_update_context *_ctx,
                                      const unsigned char *data, size_t size)
{
    f_debug("start");
    struct elastic_fts_backend_update_context *ctx =
        (struct elastic_fts_backend_update_context *)_ctx;

    if (_ctx == NULL) {
        i_error("fts_elastic: update_build_more: critical error building message body");
        return -1;
    }

    buffer_append(ctx->current_value, (const char *)data, size);
    f_debug("end");
    return 0;
}

static void
fts_backend_elastic_update_unset_build_key(struct fts_backend_update_context *_ctx)
{
    f_debug("start");
    struct elastic_fts_backend_update_context *ctx =
        (struct elastic_fts_backend_update_context *)_ctx;

    if (_ctx == NULL) {
        i_error("fts_elastic: unset_build_key _ctx is NULL");
        return;
    }

    /* field is complete, add it to our update fields if not empty. */
    if (str_len(ctx->current_key) > 0) {
        elastic_add_update_field(ctx);
        buffer_set_used_size(ctx->current_key, 0);
    }
    buffer_set_used_size(ctx->current_value, 0);
    f_debug("end");
}

static void
fts_backend_elastic_update_expunge(struct fts_backend_update_context *_ctx,
                                   uint32_t uid)
{
    f_debug("start");
    /* fix imapc to call update_expunge with each expunged uid */
    struct elastic_fts_backend_update_context *ctx =
        (struct elastic_fts_backend_update_context *)_ctx;

    /* update the context to note that there have been expunges */
    ctx->expunges = TRUE;
    ctx->uid = uid;

    /* add the delete action */
    fts_backend_elastic_bulk_start(ctx, "delete");
    f_debug("end");
}

static int fts_backend_elastic_refresh(struct fts_backend *_backend)
{
    f_debug("start");
    struct elastic_fts_backend *backend =
        (struct elastic_fts_backend *)_backend;
	struct fts_elastic_user *fuser =
        FTS_ELASTIC_USER_CONTEXT(_backend->ns->user);

    if (fuser->set.refresh_by_fts) {
        elastic_connection_refresh(backend->conn);
    }
    f_debug("end");
    return 0;
}

/* delete uids in bulk */
static int
fts_backend_elastic_expunge_uids(struct fts_backend *_backend,
                                 struct mailbox *box,
                                 ARRAY_TYPE(seq_range) uids)
{
    f_debug("start");
    uint32_t uid;
    unsigned int i;
    struct seq_range_iter iter;
    struct fts_backend_update_context *update_ctx =
                fts_backend_elastic_update_init(_backend);

    fts_backend_elastic_update_set_mailbox(update_ctx, box);

    seq_range_array_iter_init(&iter, &uids);
    i = 0;
    while (seq_range_array_iter_nth(&iter, i++, &uid)) {
        fts_backend_elastic_update_expunge(update_ctx, uid);
    }
    fts_backend_elastic_update_deinit(update_ctx);

    f_debug("end");
    return 0;
}

/* implement proper rescan */
static int fts_backend_elastic_rescan(struct fts_backend *_backend)
{
    f_debug("start");
    struct elastic_fts_backend *backend = (struct elastic_fts_backend *)_backend;
    pool_t pool;
    string_t *query;
    string_t *existing_guids;
    const char *username = "-";
    struct mailbox *box = NULL;
	const char *box_guid;
    uint32_t uid;
    struct fts_result *result;
    ARRAY_TYPE(seq_range) uids;
    ARRAY_TYPE(seq_range) expunged_uids;
    int ret = 0;

    /* ensure our backend has been initialised */
    if (_backend == NULL) {
        i_error("fts_elastic: critical error in rescan");
        return -1;
    }

    pool = pool_alloconly_create("elastic rescan", 32*1024);
    query = str_new(pool, 256);
    existing_guids = str_new(pool, 512);
    p_array_init(&uids, pool, 4*1024);
    p_array_init(&expunged_uids, pool, 512);
    result = p_new(pool, struct fts_result, 1);
    p_array_init(&result->definite_uids, pool, 8*1024);
    p_array_init(&result->maybe_uids, pool, 2);
    p_array_init(&result->scores, pool, 2);
    if (backend->backend.ns->owner) {
        username = backend->backend.ns->owner->username;
    }

	struct seq_range_iter iter;
	const struct mailbox_info *info;
    struct mailbox_status status;
	const enum mailbox_list_iter_flags iter_flags =
		(enum mailbox_list_iter_flags)
		(MAILBOX_LIST_ITER_NO_AUTO_BOXES |
		 MAILBOX_LIST_ITER_RETURN_NO_FLAGS);
	struct mailbox_list_iterate_context *list_iter =
            mailbox_list_iter_init(backend->backend.ns->list, "*", iter_flags);

    // go throught existing boxes
	while ((info = mailbox_list_iter_next(list_iter)) != NULL) {
        if (box != NULL)
            mailbox_free(&box);

        enum mail_error error;
        const char *errstr;
        box = mailbox_alloc(backend->backend.ns->list, info->vname, (enum mailbox_flags)0);
        if (mailbox_open(box) < 0) {
#if defined(DOVECOT_PREREQ) && DOVECOT_PREREQ(2,3,0)
    		errstr = mailbox_get_last_internal_error(box, &error);
#else
    		errstr = mailbox_get_last_error(box, &error);
#endif
            if (error == MAIL_ERROR_NOTFOUND)
                ret = 0;
            else {
                i_error("fts_elastic: Couldn't open mailbox %s: %s",
                    mailbox_get_vname(box), errstr);
                ret = -1;
            }
            continue;
        }
        if (mailbox_sync(box, (enum mailbox_sync_flags)0) < 0) {
#if defined(DOVECOT_PREREQ) && DOVECOT_PREREQ(2,3,0)
    		errstr = mailbox_get_last_internal_error(box, &error);
#else
    		errstr = mailbox_get_last_error(box, &error);
#endif
            i_error("fts_elastic: Failed to sync mailbox %s: %s",
                mailbox_get_vname(box), errstr);
            continue;
        }

        array_clear(&uids);

        if (mailbox_get_status(box, STATUS_MESSAGES, &status) < 0){
            i_error("fts_elastic: Failed to get status for mailbox %s",
                    mailbox_get_vname(box));
            continue;
        }

        if (status.messages > 0) T_BEGIN {
            ARRAY_TYPE(seq_range) seqs;
            t_array_init(&seqs, 2);
            seq_range_array_add_range(&seqs, 1, status.messages);
            mailbox_get_uid_range(box, &seqs, &uids);
        } T_END;

        /* get the mailbox guid */
        if (fts_mailbox_get_guid(box, &box_guid) < 0) {
            i_error("fts_elastic: Failed to get guid for mailbox %s",
                    mailbox_get_vname(box));
            continue;
        }
        str_printfa(existing_guids, "\"%s\",", box_guid);

        result->box = box;
    	array_clear(&result->definite_uids);

        /* build json query for user box */
        buffer_set_used_size(query, 0);
        str_printfa(query,
            "{"
                "\"query\":{"
                    "\"bool\":{"
                        "\"filter\":["
                            "{\"term\":{\"user\":\"%s\"}},"
                            "{\"term\":{\"box\":\"%s\"}}"
                        "]"
                    "}"
                "},"
                "\"_source\":false,"
                "\"size\":10000"
            "}\n",
            username, box_guid);

        // download all uids for all boxes from elastic
        // we need scroll request because we don't know in advance
        // how many messages are actually in elastic
        // the point of rescan is to remove expunges and fix elastic
        ret = elastic_connection_search_scroll(backend->conn, pool, query, result);
        if (ret < 0) {
            i_error("fts_elastic: Failed to search uids in elastic for mailbox %s",
                    mailbox_get_vname(box));
            continue;
        }
        array_clear(&expunged_uids);
        array_append_array(&expunged_uids, &result->definite_uids);

        /* find not existing uids (expunged) and delete them */
        seq_range_array_remove_seq_range(&expunged_uids, &uids);
        fts_backend_elastic_expunge_uids(_backend, box, expunged_uids);

        /* find missing and set last uid before first missing uid */
        seq_range_array_remove_seq_range(&uids, &result->definite_uids);
        seq_range_array_iter_init(&iter, &uids);
        if (seq_range_array_iter_nth(&iter, 0, &uid)) {
            fts_index_set_last_uid(box, uid-1);
        }
    }
	(void)mailbox_list_iter_deinit(&list_iter);
    if (box != NULL)
        mailbox_free(&box);

    /* DELETE all other non existing mailboxes user */
    if (str_len(existing_guids) > 0) {
        /* remove trailing ',' */
        str_delete(existing_guids, str_len(existing_guids) - 1, 1);
    }
    buffer_set_used_size(query, 0);
    str_printfa(query,
        "{"
            "\"query\":{"
                "\"bool\":{"
                    "\"filter\":{\"term\":{\"user\":\"%s\"}},"
                    "\"must_not\":{\"terms\":{\"box\":[%s]}}"
                "}"
            "}"
        "}\n", username, str_c(existing_guids));
    ret = elastic_connection_delete_by_query(backend->conn, pool, query);

    /* cleanup */
    pool_unref(&pool);
    str_free(&query);
    str_free(&existing_guids);
	array_free(&uids);
	array_free(&expunged_uids);

    if (ret < 0)
        return -1;
    f_debug("end");
    return ret;
}

static int fts_backend_elastic_optimize(struct fts_backend *backend ATTR_UNUSED)
{
    f_debug("start");
    return 0;
}

static bool
elastic_add_definite_query(string_t *_fields, string_t *_fields_not,
                           string_t *value, struct mail_search_arg *arg)
{
    f_debug("start");
    string_t *fields = NULL;

    /* validate our input */
    if (_fields == NULL || _fields_not == NULL || value == NULL || arg == NULL) {
        i_error("fts_elastic: critical error while building query");
        return FALSE;
    }

    if (arg->match_not) {
        fields = _fields_not;
        i_info("fts_elastic: arg->match_not is true");
    } else {
        fields = _fields;
    }

    switch (arg->type) {
    case SEARCH_TEXT:
        /* we don't actually have to do anything here; leaving the fields
         * array blank is sufficient to cause full text search with ES */

        break;
    case SEARCH_BODY:
        /* SEARCH_BODY has a hdr_field_name of null. we append a comma here 
         * because body can be selected in addition to other fields. it's 
         * trimmed later before being passed to ES if it's the last element. */
        str_append(fields, "\"body\",");

        break;
    case SEARCH_HEADER: /* fall through */
    case SEARCH_HEADER_ADDRESS: /* fall through */
    case SEARCH_HEADER_COMPRESS_LWSP:
        if (!fts_header_want_indexed(arg->hdr_field_name)) {
            i_debug("fts_elastic: field %s was skipped", arg->hdr_field_name);
            return FALSE;
        }
        str_printfa(fields, "\"%s\",", elastic_field_prepare(arg->hdr_field_name));

        break;
    default:
        return FALSE;
    }

    f_debug("end");
    return TRUE;
}

static bool
elastic_add_definite_query_args(string_t *fields, string_t *fields_not,
                                string_t *value, struct mail_search_arg *arg)
{
    f_debug("start");
    bool field_added = FALSE;

    if (fields == NULL || value == NULL || arg == NULL) {
        i_error("fts_elastic: critical error while building query");

        return FALSE;
    }

    for (; arg != NULL; arg = arg->next) {
        /* multiple fields have an initial arg of nothing useful and subargs */
        if (arg->value.subargs != NULL) {
            field_added = elastic_add_definite_query_args(fields, fields_not, value,
                arg->value.subargs);
        }

        if (elastic_add_definite_query(fields, fields_not, value, arg)) {
            /* the value is the same for every arg passed, only add the value
             * to our search json once. */
            if (!field_added) {
                /* we always want to add the value */
                str_append_json_escaped(value,
                        arg->value.str, strlen(arg->value.str));
            }

            /* this is important to set. if this is FALSE, Dovecot will fail
             * over to its regular built-in search to produce results for
             * this argument. */
            arg->match_always = TRUE;
            field_added = TRUE;
        }
    }

    f_debug("end");
    return field_added;
}

static int
fts_backend_elastic_lookup(struct fts_backend *_backend, struct mailbox *box,
                           struct mail_search_arg *args,
                           enum fts_lookup_flags flags,
                           struct fts_result *result_r)
{
    f_debug("start");
    static const char JSON_MULTI_MATCH[] = 
        "{\"multi_match\":{"
            "\"query\":\"%s\","
            "\"operator\":\"%s\","
            "\"fields\":[%s]"
        "}}";

    struct elastic_fts_backend *backend = (struct elastic_fts_backend *)_backend;
    const char *operator_arg = (flags & FTS_LOOKUP_FLAG_AND_ARGS) ? "and" : "or";
	struct mailbox_status status;
    const char *box_guid = NULL;

    /* temp variables */
    pool_t pool = pool_alloconly_create("fts elastic search", 8*1024);
    int32_t ret = -1;
    /* json query building */
    string_t *query = str_new(pool, 1024);
    string_t *match_query = str_new(pool, 1024);
    string_t *fields = str_new(pool, 1024);
    string_t *fields_not = str_new(pool, 1024);

    /* validate our input */
    if (_backend == NULL || box == NULL || args == NULL || result_r == NULL) {
        i_error("fts_elastic: critical error during lookup");
        return -1;
    }

    /* get the mailbox guid */
    if (fts_mailbox_get_guid(box, &box_guid) < 0){
        f_debug("return -1");
        return -1;
    }
    f_debug("box_guid: %s", box_guid);

    /* attempt to build the match_query */
    if (!elastic_add_definite_query_args(fields, fields_not, match_query, args)) {
        f_debug("return -1");
        return -1;
    }

    /* remove the trailing ',' */
    str_delete(fields, str_len(fields) - 1, 1);
    str_delete(fields_not, str_len(fields_not) - 1, 1);

    /* if no fields were added, add some sensible default fields */
    if (str_len(fields) == 0 && str_len(fields_not) == 0) {
        str_append(fields, "\"from\",\"to\",\"cc\",\"bcc\",\"sender\",\"subject\",\"body\"");
    }

    /* generate json search query */
    str_append(query, "{\"query\":{\"bool\":{\"filter\":[");
    str_printfa(query, "{\"term\":{\"user\":\"%s\"}},"
<<<<<<< HEAD
                     "{\"term\":{\"box\": \"%s\"}}]",
                        _backend->ns->owner != NULL ? _backend->ns->owner->username : "-",
=======
                     "{\"term\":{\"box\":\"%s\"}}]",
                        _backend->ns->owner != NULL ? _backend->ns->owner->username : "",
>>>>>>> 10d72ac1
                        box_guid);

    if (str_len(fields) > 0) {
        str_append(query, ",\"must\":[");
        str_printfa(query, JSON_MULTI_MATCH, str_c(match_query),
                               operator_arg, str_c(fields));
        str_append(query, "]");
    }

    if (str_len(fields_not) > 0) {
        str_append(query, ",\"must_not\":[");
        str_printfa(query, JSON_MULTI_MATCH, str_c(match_query),
                               operator_arg, str_c(fields_not));
        str_append(query, "]");
    }

    /* default ES is limited to 10,000 results */
    str_append(query, "}},\"size\":10000,\"_source\":false}\n");

    /* build our fts_result return */
    result_r->box = box;
    result_r->scores_sorted = FALSE;

    if (box->opened) {
        mailbox_get_open_status(box, STATUS_MESSAGES, &status);
    } else {
        status.messages = 1;
    }

    if (status.messages > 10000) {
        ret = elastic_connection_search_scroll(backend->conn, pool, query, result_r);
    } else {
        ret = elastic_connection_search(backend->conn, pool, query, result_r);
    }

    /* FTS_LOOKUP_FLAG_NO_AUTO_FUZZY says that exact matches for non-fuzzy searches
     * should go to maybe_uids instead of definite_uids. */
    ARRAY_TYPE(seq_range) uids_tmp;
    if ((flags & FTS_LOOKUP_FLAG_NO_AUTO_FUZZY) != 0) {
        uids_tmp = result_r->definite_uids;
        result_r->definite_uids = result_r->maybe_uids;
        result_r->maybe_uids = uids_tmp;
    }

    /* clean-up */
    pool_unref(&pool);
    f_debug("return %d", ret);
    return ret;
}

struct fts_backend fts_backend_elastic = {
    .name = "elastic",
    .flags = FTS_BACKEND_FLAG_FUZZY_SEARCH,

    {
        fts_backend_elastic_alloc,
        fts_backend_elastic_init,
        fts_backend_elastic_deinit,
        fts_backend_elastic_get_last_uid,
        fts_backend_elastic_update_init,
        fts_backend_elastic_update_deinit,
        fts_backend_elastic_update_set_mailbox,
        fts_backend_elastic_update_expunge,
        fts_backend_elastic_update_set_build_key,
        fts_backend_elastic_update_unset_build_key,
        fts_backend_elastic_update_build_more,
        fts_backend_elastic_refresh,
        fts_backend_elastic_rescan,
        fts_backend_elastic_optimize,
        fts_backend_default_can_lookup,
        fts_backend_elastic_lookup,
        NULL,
        NULL
    }
};<|MERGE_RESOLUTION|>--- conflicted
+++ resolved
@@ -983,13 +983,8 @@
     /* generate json search query */
     str_append(query, "{\"query\":{\"bool\":{\"filter\":[");
     str_printfa(query, "{\"term\":{\"user\":\"%s\"}},"
-<<<<<<< HEAD
-                     "{\"term\":{\"box\": \"%s\"}}]",
+                     "{\"term\":{\"box\":\"%s\"}}]",
                         _backend->ns->owner != NULL ? _backend->ns->owner->username : "-",
-=======
-                     "{\"term\":{\"box\":\"%s\"}}]",
-                        _backend->ns->owner != NULL ? _backend->ns->owner->username : "",
->>>>>>> 10d72ac1
                         box_guid);
 
     if (str_len(fields) > 0) {
